--- conflicted
+++ resolved
@@ -631,11 +631,8 @@
 
   private void createPullSubscribers() {
     pullSubscribers = new GrpcSubscriberStub[subscriberCount];
-<<<<<<< HEAD
-=======
     logger.log(Level.INFO, "Creating Pull Subscribers");
 
->>>>>>> dced135b
     for (int i = 0; i < subscriberCount; ++i) {
       final int index = i;
       pullSubscriberFutures[i] =
@@ -646,10 +643,6 @@
                 try {
                   pullSubscribers[index] =
                       GrpcSubscriberStub.create(subscriberStubSettings.build());
-<<<<<<< HEAD
-=======
-
->>>>>>> dced135b
                 } catch (IOException e) {
                   logger.log(Level.SEVERE, "Could not create pull subscriber.", e);
                   return;
