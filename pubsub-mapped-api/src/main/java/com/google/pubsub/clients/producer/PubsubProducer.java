// Copyright 2017 Google Inc.
//
// Licensed under the Apache License, Version 2.0 (the "License");
// you may not use this file except in compliance with the License.
// You may obtain a copy of the License at
//
//      http://www.apache.org/licenses/LICENSE-2.0
//
// Unless required by applicable law or agreed to in writing, software
// distributed under the License is distributed on an "AS IS" BASIS,
// WITHOUT WARRANTIES OR CONDITIONS OF ANY KIND, either express or implied.
// See the License for the specific language governing permissions and
// limitations under the License.
//
////////////////////////////////////////////////////////////////////////////////

package com.google.pubsub.clients.producer;

import com.google.api.client.repackaged.com.google.common.base.Preconditions;
import com.google.api.gax.core.RpcFuture;
import com.google.api.gax.core.RpcFutureCallback;
import com.google.api.gax.grpc.BundlingSettings;
import com.google.api.gax.grpc.FlowControlSettings;
import com.google.cloud.pubsub.spi.v1.Publisher;
import com.google.common.util.concurrent.SettableFuture;
import com.google.protobuf.ByteString;
import com.google.pubsub.v1.PubsubMessage;
import com.google.pubsub.common.PubsubChannelUtil;
import com.google.pubsub.v1.TopicName;
import java.io.IOException;
import java.util.concurrent.atomic.AtomicBoolean;
import org.apache.commons.lang3.NotImplementedException;
import org.apache.kafka.clients.producer.Callback;
import org.apache.kafka.clients.producer.Producer;
import org.apache.kafka.clients.producer.ProducerRecord;
import org.apache.kafka.clients.producer.RecordMetadata;
import org.apache.kafka.common.Metric;
import org.apache.kafka.common.MetricName;
import org.apache.kafka.common.PartitionInfo;
import org.apache.kafka.common.TopicPartition;
import org.apache.kafka.common.errors.RecordTooLargeException;
import org.apache.kafka.common.record.Record;
import org.apache.kafka.common.record.Records;
import org.apache.kafka.common.serialization.Serializer;
import org.joda.time.Duration;
import org.slf4j.Logger;
import org.slf4j.LoggerFactory;

import java.nio.charset.StandardCharsets;
import java.util.HashMap;
import java.util.List;
import java.util.Map;
import java.util.Properties;
import java.util.concurrent.ExecutionException;
import java.util.concurrent.Future;
import java.util.concurrent.TimeUnit;

/**
 * A Kafka client that publishes records to Google Cloud Pub/Sub.
 */
public class PubsubProducer<K, V> implements Producer<K, V> {

  private static final Logger log = LoggerFactory.getLogger(PubsubProducer.class);
  private static final long DEFAULT_ELEMENT_COUNT_THRESHOLD = 950L;

  private final String project;
  private final Serializer<K> keySerializer;
  private final Serializer<V> valueSerializer;
  private final long batchSize;
  private final int bufferMemory;
  private final boolean isAcks;
  private final int maxRequestSize;
  private final long lingerMs;
  private final Map<TopicName, Publisher> publishers;

  private AtomicBoolean closed;

  private PubsubProducer(Builder builder) {
    project = builder.project;
    batchSize = builder.batchSize;
    isAcks = builder.isAcks;
    maxRequestSize = builder.maxRequestSize;
    keySerializer = builder.keySerializer;
    valueSerializer = builder.valueSerializer;
    lingerMs = builder.lingerMs;
    bufferMemory = builder.bufferMemory;
    publishers = new HashMap<>();
    closed = new AtomicBoolean(false);
  }

  public PubsubProducer(Map<String, Object> configs) {
    this(new PubsubProducerConfig(configs), null, null);
  }

  public PubsubProducer(Map<String, Object> configs, Serializer<K> keySerializer,
      Serializer<V> valueSerializer) {
    this(new PubsubProducerConfig(
            PubsubProducerConfig.addSerializerToConfig(configs, keySerializer, valueSerializer)),
        keySerializer, valueSerializer);
  }

  public PubsubProducer(Properties properties) {
    this(new PubsubProducerConfig(properties), null, null);
  }

  public PubsubProducer(Properties properties, Serializer<K> keySerializer,
      Serializer<V> valueSerializer) {
    this(new PubsubProducerConfig(
            PubsubProducerConfig.addSerializerToConfig(properties, keySerializer, valueSerializer)),
        keySerializer, valueSerializer);
  }

  private PubsubProducer(PubsubProducerConfig configs, Serializer<K> keySerializer,
      Serializer<V> valueSerializer) {
    try {
      log.trace("Starting the Pubsub producer");

      if (keySerializer == null) {
        this.keySerializer =
            configs.getConfiguredInstance(
                PubsubProducerConfig.KEY_SERIALIZER_CLASS_CONFIG, Serializer.class);
        this.keySerializer.configure(configs.originals(), true);
      } else {
        configs.ignore(PubsubProducerConfig.KEY_SERIALIZER_CLASS_CONFIG);
        this.keySerializer = keySerializer;
      }

      if (valueSerializer == null) {
        this.valueSerializer = configs.getConfiguredInstance(
            PubsubProducerConfig.VALUE_SERIALIZER_CLASS_CONFIG, Serializer.class);
        this.valueSerializer.configure(configs.originals(), false);
      } else {
        configs.ignore(PubsubProducerConfig.VALUE_SERIALIZER_CLASS_CONFIG);
        this.valueSerializer = valueSerializer;
      }
    } catch (Exception e) {
      throw new RuntimeException(e);
    }
    batchSize = configs.getLong(PubsubProducerConfig.BATCH_SIZE_CONFIG);
    isAcks = configs.getString(PubsubProducerConfig.ACKS_CONFIG).matches("1|all");
    project = configs.getString(PubsubProducerConfig.PROJECT_CONFIG);
    maxRequestSize = configs.getInt(PubsubProducerConfig.MAX_REQUEST_SIZE_CONFIG);
    lingerMs = configs.getLong(PubsubProducerConfig.LINGER_MS_CONFIG);
    bufferMemory = configs.getInt(PubsubProducerConfig.BUFFER_MEMORY_CONFIG);
    publishers = new HashMap<>();
<<<<<<< HEAD
    closed.set(false);
=======
    closed = new AtomicBoolean(false);
>>>>>>> 8a0c8a16

    log.debug("Producer successfully initialized.");
  }

  /**
   * Sends the given record.
   */
  public Future<RecordMetadata> send(ProducerRecord<K, V> record) {
    return send(record, null);
  }

  /**
   * Sends the given record and invokes the specified callback.
   */
  public Future<RecordMetadata> send(ProducerRecord<K, V> record, Callback callback) {
    log.trace("Received " + record.toString());
    if (closed.get()) {
      throw new RuntimeException("Publisher is closed");
    }

    TopicName topic = TopicName.create(project, record.topic());
    Map<String, String> attributes = new HashMap<>();

    byte[] serializedKey = ByteString.EMPTY.toByteArray();
    if (record.key() != null) {
      serializedKey = this.keySerializer.serialize(topic.getTopic(), record.key());
      attributes
          .put(PubsubChannelUtil.KEY_ATTRIBUTE, new String(serializedKey, StandardCharsets.ISO_8859_1));
    }

    byte[] valueBytes = ByteString.EMPTY.toByteArray();
    if (record.value() != null) {
      valueBytes = valueSerializer.serialize(topic.getTopic(), record.value());
    }

    checkRecordSize(Records.LOG_OVERHEAD + Record.recordSize(serializedKey, valueBytes));

    synchronized (publishers) {
      if (!publishers.containsKey(topic)) {
        try {
          Publisher newPub = Publisher.newBuilder(topic)
              .setBundlingSettings(BundlingSettings.newBuilder()
                  .setElementCountThreshold(DEFAULT_ELEMENT_COUNT_THRESHOLD)
                  .setDelayThreshold(Duration.millis(lingerMs))
                  .setRequestByteThreshold(batchSize)
                  .build())
              .setFlowControlSettings(FlowControlSettings.newBuilder()
                  .setMaxOutstandingRequestBytes(bufferMemory)
                  .build())
              .build();
          publishers.put(topic, newPub);
        } catch (IOException e) {
          log.error("Exception occurred: " + e);
        }
      }
    }

    PubsubMessage message =
        PubsubMessage.newBuilder()
            .setData(ByteString.copyFrom(valueBytes))
            .putAllAttributes(attributes)
            .build();

    RpcFuture<String> messageIdFuture = publishers.get(topic).publish(message);
    Future<RecordMetadata> future = SettableFuture.create();
    RecordMetadata metadata = new RecordMetadata(new TopicPartition(topic.getTopic(), 0),
        0, 0,  System.currentTimeMillis(), 0, serializedKey.length, valueBytes.length);

    if (callback != null) {
      if (isAcks) {
        messageIdFuture.addCallback(new RpcFutureCallback<String>() {
          @Override
          public void onFailure(Throwable t) {
            callback.onCompletion(metadata, new ExecutionException(t));
          }

          @Override
          public void onSuccess(String result) {
            callback.onCompletion(metadata, null);
          }
        });
      } else {
        callback.onCompletion(metadata, null);
      }
    }

    return future;
  }

  private void checkRecordSize(int size) {
    if (size > this.maxRequestSize) {
      throw new RecordTooLargeException(
          "Message is " + size + " bytes which is larger than max request size you have"
              + " configured");
    }
  }

  /**
   * Flushes records that have accumulated.
   */
  public void flush() {
    log.debug("Flushing...");
    for (TopicName topic : publishers.keySet()) {
      try {
        publishers.get(topic).shutdown();
      } catch (Exception e) {
        log.error("Exception occurred during flush: " + e);
      }
    }
    publishers.clear();
  }

  /**
   * Not supported by this implementation.
   */
  public List<PartitionInfo> partitionsFor(String topic) {
    throw new NotImplementedException("Partitions not supported");
  }

  /**
   * Not supported by this implementation.
   */
  public Map<MetricName, ? extends Metric> metrics() {
    throw new NotImplementedException("Metrics not supported.");
  }

  /**
   * Closes the producer.
   */
  public void close() {
    close(0, null);
  }

  /**
   * Closes the producer with the given timeout.
   */
  public void close(long timeout, TimeUnit unit) {
    if (timeout < 0) {
      throw new IllegalArgumentException("Timeout cannot be negative.");
    }
    if (closed.getAndSet(true)) {
<<<<<<< HEAD
      throw new IllegalStateException("Cannot close a producer already closed.");
=======
      throw new IllegalStateException("Cannot close a producer if already closed.");
>>>>>>> 8a0c8a16
    }
    for (TopicName topic : publishers.keySet()) {
      try {
        publishers.get(topic).shutdown();
      } catch (Exception e) {
        log.error("Exception occurred during close: " + e);
      }
    }
    log.debug("Closed producer");
  }

  /**
   * PubsubProducer.Builder is used to create an instance of the publisher, with the specified
   * properties and configurations.
   */
  public static class Builder<K, V> {

    private final String project;
    private final Serializer<K> keySerializer;
    private final Serializer<V> valueSerializer;

    private long batchSize;
    private long lingerMs;
    private int bufferMemory;
    private boolean isAcks;
    private int maxRequestSize;

    public Builder(String project, Serializer<K> keySerializer, Serializer<V> valueSerializer) {
      Preconditions
          .checkArgument(project != null && keySerializer != null && valueSerializer != null);
      this.project = project;
      this.keySerializer = keySerializer;
      this.valueSerializer = valueSerializer;
      setDefaults();
    }

    private void setDefaults() {
      // this is where to set 'regular' fields w/o side effects
      this.batchSize = PubsubProducerConfig.DEFAULT_BATCH_SIZE;
      this.isAcks = PubsubProducerConfig.DEFAULT_ACKS;
      this.maxRequestSize = PubsubProducerConfig.DEFAULT_MAX_REQUEST_SIZE;
      this.lingerMs = PubsubProducerConfig.DEFAULT_LINGER_MS;
      this.bufferMemory = PubsubProducerConfig.DEFAULT_BUFFER_MEMORY;
    }

    public Builder batchSize(long val) {
      Preconditions.checkArgument(val > 0);
      batchSize = val;
      return this;
    }

    public Builder isAcks(boolean val) {
      isAcks = val;
      return this;
    }

    public Builder maxRequestSize(int val) {
      Preconditions.checkArgument(val >= 0);
      maxRequestSize = val;
      return this;
    }

    public Builder lingerMs(long val) {
      Preconditions.checkArgument(val >= 0);
      lingerMs = val;
      return this;
    }

    public Builder bufferMemory(int val) {
      Preconditions.checkArgument(val >= 0);
      bufferMemory = val;
      return this;
    }

    public PubsubProducer build() {
      return new PubsubProducer(this);
    }
  }

}<|MERGE_RESOLUTION|>--- conflicted
+++ resolved
@@ -143,11 +143,7 @@
     lingerMs = configs.getLong(PubsubProducerConfig.LINGER_MS_CONFIG);
     bufferMemory = configs.getInt(PubsubProducerConfig.BUFFER_MEMORY_CONFIG);
     publishers = new HashMap<>();
-<<<<<<< HEAD
-    closed.set(false);
-=======
     closed = new AtomicBoolean(false);
->>>>>>> 8a0c8a16
 
     log.debug("Producer successfully initialized.");
   }
@@ -289,11 +285,7 @@
       throw new IllegalArgumentException("Timeout cannot be negative.");
     }
     if (closed.getAndSet(true)) {
-<<<<<<< HEAD
-      throw new IllegalStateException("Cannot close a producer already closed.");
-=======
       throw new IllegalStateException("Cannot close a producer if already closed.");
->>>>>>> 8a0c8a16
     }
     for (TopicName topic : publishers.keySet()) {
       try {
